{
    "DefaultServerUrl": "",
    "DefaultServerName": "",
    "TestServerUrl": "http://localhost:8065",
    "DefaultTheme": "default",
    "ShowErrorsList": false,
    "EELearnURL": "about.mattermost.com",
    "TeamEditionLearnURL": "mattermost.org",
    "AboutTeamURL": "http://www.mattermost.org/",
    "AboutEnterpriseURL": "http://about.mattermost.com/",
    "PlatformNoticeURL": "https://about.mattermost.com/platform-notice-txt/",
    "MobileNoticeURL": "https://about.mattermost.com/mobile-notice-txt/",
    "RudderApiKey": "",

    "SentryEnabled": false,
    "SentryDsnIos": "",
    "SentryDsnAndroid": "",
    "SentryOptions": {
        "deactivateStacktraceMerging": true,
        "autoBreadcrumbs": {
            "xhr": false,
            "console": true
        }
    },

    "ExperimentalNormalizeMarkdownLinks": false,

    "AutoSelectServerUrl": false,

    "EnableMobileClientUpgrade": false,
    "EnableMobileClientUpgradeUserSetting": false,
    "EnableForceMobileClientUpgrade": false,
    "MobileClientUpgradeAndroidApkLink": "https://about.mattermost.com/mattermost-android-app/",
    "MobileClientUpgradeIosIpaLink": "https://about.mattermost.com/mattermost-ios-app/",

    "ShowSentryDebugOptions": false,

    "CustomRequestHeaders": {},
<<<<<<< HEAD
    "ShowOnboarding": false
=======
    "ShowReview": false
>>>>>>> 5dd3121b
}<|MERGE_RESOLUTION|>--- conflicted
+++ resolved
@@ -36,9 +36,6 @@
     "ShowSentryDebugOptions": false,
 
     "CustomRequestHeaders": {},
-<<<<<<< HEAD
+    "ShowReview": false,
     "ShowOnboarding": false
-=======
-    "ShowReview": false
->>>>>>> 5dd3121b
 }