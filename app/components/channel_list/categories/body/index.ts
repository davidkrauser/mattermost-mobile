--- conflicted
+++ resolved
@@ -85,29 +85,11 @@
 
     let limit = of$(20);
     if (category.type === 'direct_messages') {
-<<<<<<< HEAD
-        limit = database.get<PreferenceModel>(PREFERENCE).
-            query(
-                Q.where('category', Preferences.CATEGORY_SIDEBAR_SETTINGS),
-                Q.where('name', 'limit_visible_dms_gms'),
-            ).observe().pipe(
-                switchMap(
-                    (val) => {
-                        if (val[0]) {
-                            return of$(parseInt(val[0].value, 10));
-                        }
-
-                        return of$(20);
-                    },
-                ),
-            );
-=======
         limit = queryPreferencesByCategoryAndName(database, Preferences.CATEGORY_SIDEBAR_SETTINGS, 'limit_visible_dms_gms').observe().pipe(
             switchMap((val) => {
                 return val[0] ? of$(parseInt(val[0].value, 10)) : of$(0);
             }),
         );
->>>>>>> 7c642b1e
     }
 
     return {
