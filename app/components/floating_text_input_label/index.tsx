--- conflicted
+++ resolved
@@ -89,7 +89,7 @@
     error?: string;
     errorIcon?: string;
     isKeyboardInput?: boolean;
-    label?: string;
+    label: string;
     labelTextStyle?: TextStyle;
     multiline?: boolean;
     onBlur?: (event: NativeSyntheticEvent<TargetedEvent>) => void;
@@ -245,33 +245,6 @@
             onLayout={onLayout}
         >
             <View style={combinedContainerStyle}>
-<<<<<<< HEAD
-                {label && (
-                    <Animated.Text
-                        onPress={onAnimatedTextPress}
-                        style={[styles.label, labelTextStyle, textAnimatedTextStyle]}
-                        suppressHighlighting={true}
-                        numberOfLines={1}
-                    >
-                        {label}
-                    </Animated.Text>
-                )}
-                <TextInput
-                    {...props}
-                    editable={isKeyboardInput && editable}
-                    style={combinedTextInputStyle}
-                    placeholder={placeholder}
-                    placeholderTextColor={styles.label.color}
-                    multiline={multiline}
-                    value={value}
-                    pointerEvents={isKeyboardInput ? 'auto' : 'none'}
-                    onFocus={onTextInputFocus}
-                    onBlur={onTextInputBlur}
-                    ref={inputRef}
-                    underlineColorAndroid='transparent'
-                    testID={testID}
-                />
-=======
                 <Animated.Text
                     onPress={onAnimatedTextPress}
                     style={[styles.label, labelTextStyle, textAnimatedTextStyle]}
@@ -298,7 +271,6 @@
                     />
                     {endAdornment}
                 </View>
->>>>>>> a058ca57
                 {Boolean(error) && (
                     <View style={styles.errorContainer}>
                         {showErrorIcon && errorIcon &&
